# 🎯 YouTube Sentiment Analyzer

A modern full-stack web application for analyzing YouTube comment sentiments using advanced machine learning techniques.

![Demo](https://img.shields.io/badge/Demo-Live-green) ![Version](https://img.shields.io/badge/Version-1.0.0-blue) ![License](https://img.shields.io/badge/License-MIT-yellow)

## ✨ Features

- **📊 Real-time Sentiment Analysis** - Analyze YouTube comments using TextBlob and Transformer models
- **🤖 Multiple ML Models** - BERT, RoBERTa, DeBERTa support with pattern-based enhancements
- **📈 Interactive Visualizations** - Beautiful charts and data visualization
- **💾 Data Export** - Download analysis results as CSV
- **🎨 Modern UI** - Responsive design with Tailwind CSS
- **⚡ Fast Performance** - Optimized backend with FastAPI

## 🏗️ Tech Stack

**Frontend:**
- React.js + Tailwind CSS
- Recharts for data visualization
- Framer Motion for animations

**Backend:**
- FastAPI (Python)
- Hugging Face Transformers
- TextBlob for NLP
- YouTube Data API v3

## 🚀 Quick Start

### Prerequisites
- Python 3.8+
- Node.js 14+
- YouTube Data API key

### 1. Clone Repository
```bash
git clone https://github.com/yourusername/youtube-sentiment-analyzer.git
cd youtube-sentiment-analyzer
```

### 2. Backend Setup
```bash
cd server
python -m venv venv
venv\Scripts\activate  # Windows
pip install -r requirements.txt
```

Create `.env` file from example:
```bash
cp env.example.txt .env
# Edit .env and add your actual API key
```

<<<<<<< HEAD
Or create `.env` manually:
```env
YOUTUBE_API_KEY=your_api_key_here
```

Start server:
```bash
python main.py
```

### 3. Frontend Setup
```bash
cd client
npm install
npm start
```

### 4. Access Application
Open http://localhost:3000 in your browser

## 💡 Usage

1. **Fetch Comments**: Enter a YouTube URL to fetch comments
2. **Choose Analysis Method**: Select between TextBlob or Transformer models
3. **Analyze**: Get sentiment classification (Positive/Neutral/Negative)
4. **Visualize**: View results in interactive charts
5. **Export**: Download data as CSV for further analysis

## 🤖 ML Models

- **TextBlob**: Fast, lightweight sentiment analysis
- **BERT**: State-of-the-art transformer model
- **RoBERTa**: Optimized BERT variant
- **DeBERTa**: Microsoft's improved transformer
- **Pattern Enhancement**: Keyword and emoji-based sentiment detection

## 📁 Project Structure
=======
### Development Process
1. Fork the repository
2. Create your feature branch
3. Commit your changes
4. Push to the branch
5. Create a Pull Request

## 🔗 Additional Resources
>>>>>>> ff586f39

```
youtube-sentiment-analyzer/
├── client/                 # React frontend
│   ├── src/
│   │   ├── components/     # React components
│   │   └── assets/         # Static files
│   └── package.json
├── server/                 # FastAPI backend
│   ├── ml/                 # ML models and pipeline
│   ├── main.py            # API server
│   └── requirements.txt
└── README.md
```

## 🔧 Configuration

### YouTube API Setup
1. Go to [Google Cloud Console](https://console.cloud.google.com/)
2. Create a new project or select existing
3. Enable YouTube Data API v3
4. Create credentials (API key)
5. Add API key to `.env` file

<<<<<<< HEAD
### Model Configuration
Models are automatically downloaded on first use. Supported models:
- `bert-base-uncased`
- `roberta-base`
- `microsoft/deberta-base`

## 📊 API Endpoints

- `GET /comments/raw` - Fetch YouTube comments
- `POST /analyze_sentiment` - Analyze sentiment
- `GET /ml/models` - Get available models
- `POST /ml/analyze` - ML-based analysis
- `GET /demo/comments` - Demo data

## 🤝 Contributing

1. Fork the repository
2. Create feature branch (`git checkout -b feature/amazing-feature`)
3. Commit changes (`git commit -m 'Add amazing feature'`)
4. Push to branch (`git push origin feature/amazing-feature`)
5. Open Pull Request

## 📝 License

This project is licensed under the MIT License. See [LICENSE](LICENSE) file for details.

=======
>>>>>>> ff586f39
## 🙏 Acknowledgments

- [Hugging Face](https://huggingface.co/) for transformer models
- [YouTube Data API](https://developers.google.com/youtube/v3) for data access
- [FastAPI](https://fastapi.tiangolo.com/) for the excellent framework
- [React](https://reactjs.org/) community

## 📧 Support

For support, please open an issue or contact the maintainers.

---

**⚠️ Note**: Please ensure compliance with YouTube's API terms of service. This project is for educational and research purposes. <|MERGE_RESOLUTION|>--- conflicted
+++ resolved
@@ -53,7 +53,6 @@
 # Edit .env and add your actual API key
 ```
 
-<<<<<<< HEAD
 Or create `.env` manually:
 ```env
 YOUTUBE_API_KEY=your_api_key_here
@@ -91,16 +90,6 @@
 - **Pattern Enhancement**: Keyword and emoji-based sentiment detection
 
 ## 📁 Project Structure
-=======
-### Development Process
-1. Fork the repository
-2. Create your feature branch
-3. Commit your changes
-4. Push to the branch
-5. Create a Pull Request
-
-## 🔗 Additional Resources
->>>>>>> ff586f39
 
 ```
 youtube-sentiment-analyzer/
@@ -125,7 +114,6 @@
 4. Create credentials (API key)
 5. Add API key to `.env` file
 
-<<<<<<< HEAD
 ### Model Configuration
 Models are automatically downloaded on first use. Supported models:
 - `bert-base-uncased`
@@ -141,7 +129,6 @@
 - `GET /demo/comments` - Demo data
 
 ## 🤝 Contributing
-
 1. Fork the repository
 2. Create feature branch (`git checkout -b feature/amazing-feature`)
 3. Commit changes (`git commit -m 'Add amazing feature'`)
@@ -152,8 +139,13 @@
 
 This project is licensed under the MIT License. See [LICENSE](LICENSE) file for details.
 
-=======
->>>>>>> ff586f39
+## 🔗 Additional Resources
+
+- [YouTube Data API Documentation](https://developers.google.com/youtube/v3)
+- [TextBlob Documentation](https://textblob.readthedocs.io/)
+- [FastAPI Documentation](https://fastapi.tiangolo.com/)
+- [React Documentation](https://reactjs.org/)
+
 ## 🙏 Acknowledgments
 
 - [Hugging Face](https://huggingface.co/) for transformer models
@@ -167,4 +159,4 @@
 
 ---
 
-**⚠️ Note**: Please ensure compliance with YouTube's API terms of service. This project is for educational and research purposes. +**⚠️ Note**: This project is for research and educational purposes. Please ensure compliance with YouTube's API terms of service and usage guidelines.